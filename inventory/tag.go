//
// Copyright (C) 2020 Intel Corporation
//
// SPDX-License-Identifier: Apache-2.0

package inventory

import (
<<<<<<< HEAD
	"strconv"
)

type Gen2Read struct {
	EPC       string `json:"epc"`
	TID       string `json:"tid"`
	User      string `json:"user"`
	Reserved  string `json:"reserved"`
	DeviceID  string `json:"device_id"`
	AntennaID int    `json:"antenna_id"`
	Timestamp int64  `json:"timestamp"`
	RSSI      int    `json:"rssi"`
}

// todo: alias support
func (r *Gen2Read) AsLocation() string {
	return r.DeviceID + "_" + strconv.Itoa(r.AntennaID)
}
=======
	"sync"
)

type TagState string

const (
	Unknown  TagState = "Unknown"
	Present  TagState = "Present"
	Departed TagState = "Departed"
)
>>>>>>> d6662fa7

type Tag struct {
	EPC string
	TID string

	Location string

	LastRead     int64
	LastDeparted int64
	LastArrived  int64

<<<<<<< HEAD
	State TagState

	deviceStatsMap map[string]*TagStats
}

type TagState string

const (
	Unknown      TagState = "Unknown"
	Present      TagState = "Present"
	Exiting      TagState = "Exiting"
	DepartedExit TagState = "DepartedExit"
	DepartedPos  TagState = "DepartedPos"
)

type Waypoint struct {
	DeviceId  string
	Timestamp int64
}

type History struct {
	Waypoints []Waypoint
	MaxSize   int
}

type Previous struct {
	location     string
	lastRead     int64
	lastArrived  int64
	lastDeparted int64
	state        TagState
=======
	state            TagState
	locationStatsMap map[string]*TagStats
	statsMu          sync.Mutex
}

type previousTag struct {
	location string
	lastRead int64
	state    TagState
>>>>>>> d6662fa7
}

func NewTag(epc string) *Tag {
	return &Tag{
<<<<<<< HEAD
		Location:       unknown,
		State:          Unknown,
		deviceStatsMap: make(map[string]*TagStats),
		Epc:            epc,
	}
}

func (tag *Tag) asPreviousTag() Previous {
	return Previous{
		location:     tag.Location,
		lastRead:     tag.LastRead,
		lastDeparted: tag.LastDeparted,
		lastArrived:  tag.LastArrived,
		state:        tag.State,
	}
}

func (tag *Tag) update(read *Gen2Read, weighter *rssiAdjuster) {
	// todo: double check the implementation on this code
	// todo: it may not be complete

	srcAlias := read.AsLocation()

	// only set Tid if it is present
	if read.TID != "" {
		tag.Tid = read.TID
	}

	// update timestamp
	tag.LastRead = read.Timestamp

	curStats, found := tag.deviceStatsMap[srcAlias]
	if !found {
		curStats = NewTagStats()
		tag.deviceStatsMap[srcAlias] = curStats
	}
	curStats.update(read)

	if tag.Location == srcAlias {
		// nothing to do
		return
	}

	locationStats, found := tag.deviceStatsMap[tag.Location]
	if !found {
		// this means the tag has never been read (somehow)
		tag.Location = srcAlias
		tag.addHistory(read.Timestamp)
	} else if curStats.getCount() > 2 {
		weight := 0.0
		if weighter != nil {
			weight = weighter.getWeight(locationStats.LastRead)
		}

		if curStats.getMeanRSSI() > locationStats.getMeanRSSI()+weight {
			tag.Location = srcAlias
			tag.addHistory(read.Timestamp)
		}
	}
}

=======
		EPC:              epc,
		Location:         "",
		state:            Unknown,
		locationStatsMap: make(map[string]*TagStats),
	}
}

func (tag *Tag) asPreviousTag() previousTag {
	return previousTag{
		location: tag.Location,
		lastRead: tag.LastRead,
		state:    tag.state,
	}
}

>>>>>>> d6662fa7
func (tag *Tag) setState(newState TagState) {
	tag.setStateAt(newState, tag.LastRead)
}

func (tag *Tag) setStateAt(newState TagState, timestamp int64) {
	// capture transition times
	switch newState {
	case Present:
		tag.LastArrived = timestamp
	case Departed:
		tag.LastDeparted = timestamp
	}

	tag.State = newState
}

<<<<<<< HEAD
func (tag *Tag) addHistory(timestamp int64) {
	// todo: implement
}

// StaticTag represents a Tag object stuck in time for use with APIs
type StaticTag struct {
	Epc            string                    `json:"epc"`
	Tid            string                    `json:"tid"`
	Location       string                    `json:"location"`
	LastRead       int64                     `json:"last_read"`
	LastArrived    int64                     `json:"last_arrived"`
	LastDeparted   int64                     `json:"last_departed"`
	State          TagState                  `json:"state"`
	DeviceStatsMap map[string]StaticTagStats `json:"device_stats_map"`
}

// newStaticTag constructs a StaticTag object from an existing Tag pointer
func newStaticTag(tag *Tag) StaticTag {
	s := StaticTag{
		Epc:            tag.Epc,
		Tid:            tag.Tid,
		Location:       tag.Location,
		LastRead:       tag.LastRead,
		LastArrived:    tag.LastArrived,
		LastDeparted:   tag.LastDeparted,
		State:          tag.State,
		DeviceStatsMap: make(map[string]StaticTagStats, len(tag.deviceStatsMap)),
	}

	for k, v := range tag.deviceStatsMap {
		s.DeviceStatsMap[k] = newStaticTagStats(v)
	}

	return s
}

// StaticTagStats represents a TagStats object stuck in time for use with APIs
// and includes pre-calculated data
type StaticTagStats struct {
	LastRead int64   `json:"last_read"`
	MeanRSSI float64 `json:"mean_rssi"`
}

// newStaticTagStats constructs a StaticTagStats object from an existing TagStats pointer
func newStaticTagStats(stats *TagStats) StaticTagStats {
	return StaticTagStats{
		LastRead: stats.LastRead,
		MeanRSSI: stats.getMeanRSSI(),
	}
=======
func (tag *Tag) resetStats() {
	tag.statsMu.Lock()
	defer tag.statsMu.Unlock()

	tag.locationStatsMap = make(map[string]*TagStats)
}

func (tag *Tag) getStats(location string) *TagStats {
	tag.statsMu.Lock()
	defer tag.statsMu.Unlock()

	stats, found := tag.locationStatsMap[location]
	if !found {
		stats = NewTagStats()
		tag.locationStatsMap[location] = stats
	}
	return stats
>>>>>>> d6662fa7
}<|MERGE_RESOLUTION|>--- conflicted
+++ resolved
@@ -1,31 +1,12 @@
-//
-// Copyright (C) 2020 Intel Corporation
-//
-// SPDX-License-Identifier: Apache-2.0
+/* Apache v2 license
+*  Copyright (C) <2020> Intel Corporation
+*
+*  SPDX-License-Identifier: Apache-2.0
+ */
 
 package inventory
 
 import (
-<<<<<<< HEAD
-	"strconv"
-)
-
-type Gen2Read struct {
-	EPC       string `json:"epc"`
-	TID       string `json:"tid"`
-	User      string `json:"user"`
-	Reserved  string `json:"reserved"`
-	DeviceID  string `json:"device_id"`
-	AntennaID int    `json:"antenna_id"`
-	Timestamp int64  `json:"timestamp"`
-	RSSI      int    `json:"rssi"`
-}
-
-// todo: alias support
-func (r *Gen2Read) AsLocation() string {
-	return r.DeviceID + "_" + strconv.Itoa(r.AntennaID)
-}
-=======
 	"sync"
 )
 
@@ -36,7 +17,6 @@
 	Present  TagState = "Present"
 	Departed TagState = "Departed"
 )
->>>>>>> d6662fa7
 
 type Tag struct {
 	EPC string
@@ -48,39 +28,6 @@
 	LastDeparted int64
 	LastArrived  int64
 
-<<<<<<< HEAD
-	State TagState
-
-	deviceStatsMap map[string]*TagStats
-}
-
-type TagState string
-
-const (
-	Unknown      TagState = "Unknown"
-	Present      TagState = "Present"
-	Exiting      TagState = "Exiting"
-	DepartedExit TagState = "DepartedExit"
-	DepartedPos  TagState = "DepartedPos"
-)
-
-type Waypoint struct {
-	DeviceId  string
-	Timestamp int64
-}
-
-type History struct {
-	Waypoints []Waypoint
-	MaxSize   int
-}
-
-type Previous struct {
-	location     string
-	lastRead     int64
-	lastArrived  int64
-	lastDeparted int64
-	state        TagState
-=======
 	state            TagState
 	locationStatsMap map[string]*TagStats
 	statsMu          sync.Mutex
@@ -90,74 +37,10 @@
 	location string
 	lastRead int64
 	state    TagState
->>>>>>> d6662fa7
 }
 
 func NewTag(epc string) *Tag {
 	return &Tag{
-<<<<<<< HEAD
-		Location:       unknown,
-		State:          Unknown,
-		deviceStatsMap: make(map[string]*TagStats),
-		Epc:            epc,
-	}
-}
-
-func (tag *Tag) asPreviousTag() Previous {
-	return Previous{
-		location:     tag.Location,
-		lastRead:     tag.LastRead,
-		lastDeparted: tag.LastDeparted,
-		lastArrived:  tag.LastArrived,
-		state:        tag.State,
-	}
-}
-
-func (tag *Tag) update(read *Gen2Read, weighter *rssiAdjuster) {
-	// todo: double check the implementation on this code
-	// todo: it may not be complete
-
-	srcAlias := read.AsLocation()
-
-	// only set Tid if it is present
-	if read.TID != "" {
-		tag.Tid = read.TID
-	}
-
-	// update timestamp
-	tag.LastRead = read.Timestamp
-
-	curStats, found := tag.deviceStatsMap[srcAlias]
-	if !found {
-		curStats = NewTagStats()
-		tag.deviceStatsMap[srcAlias] = curStats
-	}
-	curStats.update(read)
-
-	if tag.Location == srcAlias {
-		// nothing to do
-		return
-	}
-
-	locationStats, found := tag.deviceStatsMap[tag.Location]
-	if !found {
-		// this means the tag has never been read (somehow)
-		tag.Location = srcAlias
-		tag.addHistory(read.Timestamp)
-	} else if curStats.getCount() > 2 {
-		weight := 0.0
-		if weighter != nil {
-			weight = weighter.getWeight(locationStats.LastRead)
-		}
-
-		if curStats.getMeanRSSI() > locationStats.getMeanRSSI()+weight {
-			tag.Location = srcAlias
-			tag.addHistory(read.Timestamp)
-		}
-	}
-}
-
-=======
 		EPC:              epc,
 		Location:         "",
 		state:            Unknown,
@@ -173,7 +56,6 @@
 	}
 }
 
->>>>>>> d6662fa7
 func (tag *Tag) setState(newState TagState) {
 	tag.setStateAt(newState, tag.LastRead)
 }
@@ -187,60 +69,9 @@
 		tag.LastDeparted = timestamp
 	}
 
-	tag.State = newState
+	tag.state = newState
 }
 
-<<<<<<< HEAD
-func (tag *Tag) addHistory(timestamp int64) {
-	// todo: implement
-}
-
-// StaticTag represents a Tag object stuck in time for use with APIs
-type StaticTag struct {
-	Epc            string                    `json:"epc"`
-	Tid            string                    `json:"tid"`
-	Location       string                    `json:"location"`
-	LastRead       int64                     `json:"last_read"`
-	LastArrived    int64                     `json:"last_arrived"`
-	LastDeparted   int64                     `json:"last_departed"`
-	State          TagState                  `json:"state"`
-	DeviceStatsMap map[string]StaticTagStats `json:"device_stats_map"`
-}
-
-// newStaticTag constructs a StaticTag object from an existing Tag pointer
-func newStaticTag(tag *Tag) StaticTag {
-	s := StaticTag{
-		Epc:            tag.Epc,
-		Tid:            tag.Tid,
-		Location:       tag.Location,
-		LastRead:       tag.LastRead,
-		LastArrived:    tag.LastArrived,
-		LastDeparted:   tag.LastDeparted,
-		State:          tag.State,
-		DeviceStatsMap: make(map[string]StaticTagStats, len(tag.deviceStatsMap)),
-	}
-
-	for k, v := range tag.deviceStatsMap {
-		s.DeviceStatsMap[k] = newStaticTagStats(v)
-	}
-
-	return s
-}
-
-// StaticTagStats represents a TagStats object stuck in time for use with APIs
-// and includes pre-calculated data
-type StaticTagStats struct {
-	LastRead int64   `json:"last_read"`
-	MeanRSSI float64 `json:"mean_rssi"`
-}
-
-// newStaticTagStats constructs a StaticTagStats object from an existing TagStats pointer
-func newStaticTagStats(stats *TagStats) StaticTagStats {
-	return StaticTagStats{
-		LastRead: stats.LastRead,
-		MeanRSSI: stats.getMeanRSSI(),
-	}
-=======
 func (tag *Tag) resetStats() {
 	tag.statsMu.Lock()
 	defer tag.statsMu.Unlock()
@@ -258,5 +89,4 @@
 		tag.locationStatsMap[location] = stats
 	}
 	return stats
->>>>>>> d6662fa7
 }