--- conflicted
+++ resolved
@@ -1,7 +1,8 @@
-//
-// Copyright (C) 2020 Intel Corporation
-//
-// SPDX-License-Identifier: Apache-2.0
+/* Apache v2 license
+*  Copyright (C) <2020> Intel Corporation
+*
+*  SPDX-License-Identifier: Apache-2.0
+ */
 
 package inventory
 
@@ -115,16 +116,9 @@
 	antennaIds := []uint16{2, 4, 33, 15, 99}
 	sensor := nextSensor()
 
-<<<<<<< HEAD
-	for _, antId := range antennaIds {
-		antId := antId
-		t.Run(fmt.Sprintf("Antenna-%d", antId), func(t *testing.T) {
-			ds := newTestDataset(1, testTagPro)
-=======
 	for _, antID := range antennaIds {
 		t.Run(fmt.Sprintf("Antenna-%d", antID), func(t *testing.T) {
 			ds := newTestDataset(lc, 1)
->>>>>>> d6662fa7
 
 			// start all tags at initialAntenna
 			ds.readAll(readParams{
@@ -142,12 +136,6 @@
 			epc := ds.epcs[0]
 			tag := ds.tp.inventory[epc]
 			// move tag to a different antenna port on same sensor
-<<<<<<< HEAD
-			ds.tagReads[0].AntennaID = antId
-			ds.readAll(Dev1, antId, rssiStrong, 4)
-			expected := asLocation(Dev1, antId)
-			if ds.tags[0].Location != expected {
-=======
 			ds.readTag(epc, readParams{
 				deviceName: sensor,
 				antenna:    antID,
@@ -156,7 +144,6 @@
 			})
 			ds.sniffEvents()
 			if tag.Location != ds.tp.getAlias(sensor, antID) {
->>>>>>> d6662fa7
 				t.Errorf("tag location was %s, but we expected %s.\n\t%#v",
 					tag.Location, ds.tp.getAlias(sensor, antID), tag)
 			}
