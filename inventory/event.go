/* Apache v2 license
*  Copyright (C) <2020> Intel Corporation
*
*  SPDX-License-Identifier: Apache-2.0
 */

package inventory

type EventType string

const (
<<<<<<< HEAD
	ArrivedType string = "Arrived"
	MovedType   string = "Moved"
=======
	ArrivedType  EventType = "Arrived"
	MovedType    EventType = "Moved"
	DepartedType EventType = "Departed"
>>>>>>> d6662fa7
)

type ArrivedEvent struct {
	EPC       string `json:"epc"`
	Timestamp int64  `json:"timestamp"`
	Location  string `json:"location"`
}

type MovedEvent struct {
	EPC          string `json:"epc"`
	Timestamp    int64  `json:"timestamp"`
	PrevLocation string `json:"prev_location"`
	Location     string `json:"location"`
}

type DepartedEvent struct {
	EPC          string `json:"epc"`
	Timestamp    int64  `json:"timestamp"`
	LastRead     int64  `json:"last_read"`
	LastLocation string `json:"last_location"`
}

type Event interface {
	OfType() EventType
}

func (a ArrivedEvent) OfType() EventType {
	return ArrivedType
}

func (m MovedEvent) OfType() EventType {
	return MovedType
}

func (d DepartedEvent) OfType() EventType {
	return DepartedType
}<|MERGE_RESOLUTION|>--- conflicted
+++ resolved
@@ -9,14 +9,9 @@
 type EventType string
 
 const (
-<<<<<<< HEAD
-	ArrivedType string = "Arrived"
-	MovedType   string = "Moved"
-=======
 	ArrivedType  EventType = "Arrived"
 	MovedType    EventType = "Moved"
 	DepartedType EventType = "Departed"
->>>>>>> d6662fa7
 )
 
 type ArrivedEvent struct {
