--- conflicted
+++ resolved
@@ -63,11 +63,7 @@
 // between the reference time and the lastRead, the more negative the offset will become.
 func (profile *MobilityProfile) ComputeOffset(referenceTimestamp int64, lastRead int64) float64 {
 	// y = mx + b
-<<<<<<< HEAD
-	weight := (profile.Slope * float64(referenceTimestamp-lastRead)) + profile.yIntercept
-=======
-	offset := (profile.Slope * float64(referenceTimestamp-lastRead)) + profile.YIntercept
->>>>>>> 73788b11
+	offset := (profile.Slope * float64(referenceTimestamp-lastRead)) + profile.yIntercept
 
 	// check if offset needs to be capped at threshold ceiling
 	if offset > profile.Threshold {
