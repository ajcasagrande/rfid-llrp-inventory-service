--- conflicted
+++ resolved
@@ -24,11 +24,8 @@
 	"net/http"
 	"net/url"
 	"os"
-<<<<<<< HEAD
+	"os/signal"
 	"strconv"
-=======
-	"os/signal"
->>>>>>> a986bf92
 	"strings"
 	"sync"
 	"syscall"
@@ -39,17 +36,10 @@
 	serviceKey    = "rfid-inventory"
 	eventChBuffSz = 10
 
-<<<<<<< HEAD
-	ResourceROAccessReport         = "ROAccessReport"
-	ResourceInventoryEventArrived  = "InventoryEventArrived"
-	ResourceInventoryEventMoved    = "InventoryEventMoved"
-	ResourceInventoryEventDeparted = "InventoryEventDeparted"
-
 	BaseConsulPath = "edgex/appservices/1.0/"
-=======
+
 	ResourceROAccessReport = "ROAccessReport"
 	ResourceInventoryEvent = "InventoryEvent"
->>>>>>> a986bf92
 )
 
 type inventoryApp struct {
@@ -146,11 +136,10 @@
 		app.processScheduledTasks()
 	}()
 
-<<<<<<< HEAD
 	if err := app.watchForConfigChanges(); err != nil {
 		app.edgexSdk.LoggingClient.Warn("Unable to watch for consul configuration changes:", "error", err)
 	}
-=======
+
 	// HACK: We are doing this because of an issue with running app-fn-sdk inside
 	// of docker-compose where something is hanging and not relinquishing control
 	// back to our code.
@@ -167,7 +156,6 @@
 		app.edgexSdk.LoggingClient.Info("waiting for channels to finish")
 		close(app.done)
 	}()
->>>>>>> a986bf92
 
 	// tell SDK to "start" and begin listening for events to trigger the pipeline.
 	err = app.edgexSdk.MakeItRun()
